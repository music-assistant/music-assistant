"""Model and helpders for a PlayerQueue."""
from __future__ import annotations

import asyncio
import pathlib
import random
from asyncio import TimerHandle
from dataclasses import dataclass
from typing import TYPE_CHECKING, Any, Dict, List, Optional, Tuple, Union

<<<<<<< HEAD
from music_assistant.helpers.tags import parse_tags
from music_assistant.helpers.util import try_parse_int
from music_assistant.models.enums import EventType, MediaType, QueueOption, RepeatMode
=======
from music_assistant.helpers.util import try_parse_int
from music_assistant.models.enums import (
    ContentType,
    EventType,
    MediaType,
    ProviderType,
    QueueOption,
    RepeatMode,
)
>>>>>>> 3ffbebde
from music_assistant.models.errors import MediaNotFoundError, MusicAssistantError
from music_assistant.models.event import MassEvent
from music_assistant.models.media_items import MediaItemType, media_from_dict

from .player import Player, PlayerState
from .queue_item import QueueItem
from .queue_settings import QueueSettings

if TYPE_CHECKING:
    from music_assistant.controllers.streams import QueueStream
    from music_assistant.mass import MusicAssistant

RESOURCES_DIR = (
    pathlib.Path(__file__)
    .parent.resolve()
    .parent.resolve()
    .joinpath("helpers/resources")
)

ANNOUNCE_ALERT_FILE = str(RESOURCES_DIR.joinpath("announce.flac"))

FALLBACK_DURATION = 172800  # if duration is None (e.g. radio stream) = 48 hours


@dataclass
class QueueSnapShot:
    """Represent a snapshot of the queue and its settings."""

    powered: bool
    state: PlayerState
    items: List[QueueItem]
    index: Optional[int]
    position: int
    settings: dict
    volume_level: int
    player_url: str


class PlayerQueue:
    """Represents a PlayerQueue object."""

    def __init__(self, mass: MusicAssistant, player_id: str):
        """Instantiate a PlayerQueue instance."""
        self.mass = mass
        self.logger = mass.players.logger
        self.queue_id = player_id
        self._stream_id: str = ""
        self._settings = QueueSettings(self)
        self._current_index: Optional[int] = None
        self._current_item_elapsed_time: int = 0
        self._prev_item: Optional[QueueItem] = None
        self._last_player_state: Tuple[PlayerState, str] = (PlayerState.OFF, "")
        self._items: List[QueueItem] = []
        self._save_task: TimerHandle = None
        self._last_player_update: int = 0
        self._last_stream_id: str = ""
        self._snapshot: Optional[QueueSnapShot] = None
        self.announcement_in_progress: bool = False

    async def setup(self) -> None:
        """Handle async setup of instance."""
        await self._settings.restore()
        await self._restore_items()
        self.mass.signal_event(
            MassEvent(EventType.QUEUE_ADDED, object_id=self.queue_id, data=self)
        )

    @property
    def settings(self) -> QueueSettings:
        """Return settings/preferences for this PlayerQueue."""
        return self._settings

    @property
    def player(self) -> Player:
        """Return the player attached to this queue."""
        return self.mass.players.get_player(self.queue_id)

    @property
    def available(self) -> bool:
        """Return if player(queue) is available."""
        return self.player.available

    @property
    def stream(self) -> QueueStream | None:
        """Return the currently connected/active stream for this queue."""
        return self.mass.streams.queue_streams.get(self._stream_id)

    @property
    def index_in_buffer(self) -> int | None:
        """Return the item that is curently loaded into the buffer."""
        if not self._stream_id:
            return None
        if stream := self.mass.streams.queue_streams.get(self._stream_id):
            if not stream.done.is_set():
                return stream.index_in_buffer
        return self.current_index

    @property
    def active(self) -> bool:
        """Return if the queue is currenty active."""
        if stream := self.stream:
            if not self.stream.done.is_set():
                return True
            if not self.player.current_url:
                return False
            return stream.stream_id in self.player.current_url
        return False

    @property
    def elapsed_time(self) -> float:
        """Return elapsed time of current playing media in seconds."""
        if not self.active:
            return self.player.elapsed_time
        return self._current_item_elapsed_time

    @property
    def items(self) -> List[QueueItem]:
        """Return all items in this queue."""
        return self._items

    @property
    def current_index(self) -> int | None:
        """Return current index."""
        return self._current_index

    @property
    def current_item(self) -> QueueItem | None:
        """
        Return the current item in the queue.

        Returns None if queue is empty.
        """
        if self._current_index is None:
            return None
        if self._current_index >= len(self._items):
            return None
        return self._items[self._current_index]

    @property
    def next_item(self) -> QueueItem | None:
        """
        Return the next item in the queue.

        Returns None if queue is empty or no more items.
        """
        try:
            next_index = self.get_next_index(self._current_index)
            return self._items[next_index]
        except (IndexError, TypeError):
            return None

    def get_item(self, index: int) -> QueueItem | None:
        """Get queue item by index."""
        if index is not None and len(self._items) > index:
            return self._items[index]
        return None

    def item_by_id(self, queue_item_id: str) -> QueueItem | None:
        """Get item by queue_item_id from queue."""
        if not queue_item_id:
            return None
        return next((x for x in self.items if x.item_id == queue_item_id), None)

    def index_by_id(self, queue_item_id: str) -> Optional[int]:
        """Get index by queue_item_id."""
        for index, item in enumerate(self.items):
            if item.item_id == queue_item_id:
                return index
        return None

    async def play_media(
        self,
        media: str | List[str] | MediaItemType | List[MediaItemType],
        queue_opt: QueueOption = QueueOption.PLAY,
        passive: bool = False,
    ) -> str:
        """
        Play media item(s) on the given queue.

            :param media: media(s) that should be played (MediaItem(s) or uri's).
            :param queue_opt:
                QueueOption.PLAY -> Insert new items in queue and start playing at inserted position
                QueueOption.REPLACE -> Replace queue contents with these items
                QueueOption.NEXT -> Play item(s) after current playing item
                QueueOption.ADD -> Append new items at end of the queue
            :param passive: if passive set to true the stream url will not be sent to the player.
        """
        if self.announcement_in_progress:
            self.logger.warning("Ignore queue command: An announcement is in progress")
            return
        # a single item or list of items may be provided
        if not isinstance(media, list):
            media = [media]
        queue_items = []
        for item in media:
            # parse provided uri into a MA MediaItem or Basic QueueItem from URL
            if isinstance(item, str):
                try:
                    media_item = await self.mass.music.get_item_by_uri(item)
                except MusicAssistantError as err:
                    # invalid MA uri or item not found error
                    raise MediaNotFoundError(f"Invalid uri: {item}") from err
            elif isinstance(item, dict):
                media_item = media_from_dict(item)
            else:
                media_item = item

            # collect tracks to play
            tracks = []
            if media_item.media_type == MediaType.ARTIST:
                tracks = await self.mass.music.artists.toptracks(
                    media_item.item_id, provider=media_item.provider
                )
            elif media_item.media_type == MediaType.ALBUM:
                tracks = await self.mass.music.albums.tracks(
                    media_item.item_id, provider=media_item.provider
                )
            elif media_item.media_type == MediaType.PLAYLIST:
                tracks = await self.mass.music.playlists.tracks(
                    media_item.item_id, provider=media_item.provider
                )
            elif media_item.media_type in (
                MediaType.RADIO,
                MediaType.TRACK,
            ):
                # single item
                tracks = [media_item]

            # only add available items
            for track in tracks:
                if not track.available:
                    continue
                queue_items.append(QueueItem.from_media_item(track))

        # clear queue first if it was finished
        if self._current_index and self._current_index >= (len(self._items) - 1):
            self._current_index = None
            self._items = []

        # load items into the queue, make sure we have valid values
        queue_items = [x for x in queue_items if isinstance(x, QueueItem)]
        if queue_opt == QueueOption.REPLACE:
            await self.load(queue_items, passive)
        elif (
            queue_opt in [QueueOption.PLAY, QueueOption.NEXT] and len(queue_items) > 100
        ):
            await self.load(queue_items, passive)
        elif queue_opt == QueueOption.NEXT:
            await self.insert(queue_items, 1, passive)
        elif queue_opt == QueueOption.PLAY:
            await self.insert(queue_items, 0, passive)
        elif queue_opt == QueueOption.ADD:
            await self.append(queue_items)

    async def play_announcement(self, url: str, prepend_alert: bool = False) -> str:
        """
        Play given uri as Announcement on the queue.

        url: URL that should be played as announcement, can only be plain url.
        prepend_alert: Prepend the (TTS) announcement with an alert bell sound.
        """
        if self.announcement_in_progress:
            self.logger.warning(
                "Ignore queue command: An announcement is (already) in progress"
            )
            return

<<<<<<< HEAD
=======
        def create_announcement(_url: str):
            return QueueItem(
                name="announcement",
                duration=30,
                streamdetails=StreamDetails(
                    provider=ProviderType.URL,
                    item_id=_url,
                    content_type=ContentType.try_parse(_url),
                    media_type=MediaType.ANNOUNCEMENT,
                    loudness=0,
                    gain_correct=4,
                    direct=_url,
                ),
            )

>>>>>>> 3ffbebde
        try:
            # create snapshot
            await self.snapshot_create()
            wait_time = 2
            # stop player if needed
            if self.active and self.player.state == PlayerState.PLAYING:
                await self.stop()
                self.announcement_in_progress = True
                await asyncio.sleep(0.1)

            # adjust volume if needed
            if self._settings.announce_volume_increase:
                announce_volume = (
                    self.player.volume_level + self._settings.announce_volume_increase
                )
                announce_volume = min(announce_volume, 100)
                announce_volume = max(announce_volume, 0)
                # turn on player if needed (might be needed before adjusting the volume)
                if not self.player.powered:
                    await self.player.power(True)
                    wait_time += 2
                await self.player.volume_set(announce_volume)

            # prepend alert sound if needed
            if prepend_alert:
                announce_urls = (ANNOUNCE_ALERT_FILE, url)
                wait_time += 2
            else:
                announce_urls = (url,)

            # send announcement stream to player
            announce_stream_url = self.mass.streams.get_announcement_url(
                self.queue_id, announce_urls, self._settings.stream_type
            )
            await self.player.play_url(announce_stream_url)

            # wait for the player to finish playing
<<<<<<< HEAD
            info = await parse_tags(url)
            wait_time += info.duration or 10
            await asyncio.sleep(wait_time)
=======
            await self._wait_for_state(PlayerState.PLAYING, silence_item.item_id)
>>>>>>> 3ffbebde

        except Exception as err:  # pylint: disable=broad-except
            self.logger.exception("Error while playing announcement", exc_info=err)
        finally:
            # restore queue
            self.announcement_in_progress = False
            await self.snapshot_restore()

    async def stop(self) -> None:
        """Stop command on queue player."""
        if self.announcement_in_progress:
            self.logger.warning("Ignore queue command: An announcement is in progress")
            return
        if stream := self.stream:
            stream.signal_next = None
        # redirect to underlying player
        await self.player.stop()

    async def play(self) -> None:
        """Play (unpause) command on queue player."""
        if self.announcement_in_progress:
            self.logger.warning("Ignore queue command: An announcement is in progress")
            return
        if self.player.state == PlayerState.PAUSED:
            await self.player.play()
        else:
            await self.resume()

    async def pause(self) -> None:
        """Pause command on queue player."""
        if self.announcement_in_progress:
            self.logger.warning("Ignore queue command: An announcement is in progress")
            return
        # redirect to underlying player
        await self.player.pause()

    async def play_pause(self) -> None:
        """Toggle play/pause on queue/player."""
        if self.player.state == PlayerState.PLAYING:
            await self.pause()
            return
        await self.play()

    async def next(self) -> None:
        """Play the next track in the queue."""
        next_index = self.get_next_index(self._current_index, True)
        if next_index is None:
            return None
        await self.play_index(next_index)

    async def previous(self) -> None:
        """Play the previous track in the queue."""
        if self._current_index is None:
            return
        await self.play_index(max(self._current_index - 1, 0))

    async def skip_ahead(self, seconds: int = 10) -> None:
        """Skip X seconds ahead in track."""
        await self.seek(self.elapsed_time + seconds)

    async def skip_back(self, seconds: int = 10) -> None:
        """Skip X seconds back in track."""
        await self.seek(self.elapsed_time - seconds)

    async def seek(self, position: int) -> None:
        """Seek to a specific position in the track (given in seconds)."""
        assert self.current_item, "No item loaded"
        assert position < self.current_item.duration, "Position exceeds track duration"
        await self.play_index(self._current_index, position)

    async def resume(self) -> None:
        """Resume previous queue."""
        last_player_url = self._last_player_state[1]
        if last_player_url and self.mass.streams.base_url not in last_player_url:
            self.logger.info("Trying to resume non-MA content %s...", last_player_url)
            await self.player.play_url(last_player_url)
            return
        resume_item = self.current_item
        next_item = self.next_item
        resume_pos = self._current_item_elapsed_time
        if (
            resume_item
            and next_item
            and resume_item.duration
            and resume_pos > (resume_item.duration * 0.9)
        ):
            # track is already played for > 90% - skip to next
            resume_item = next_item
            resume_pos = 0
        elif self._current_index is None and len(self._items) > 0:
            # items available in queue but no previous track, start at 0
            resume_item = self.get_item(0)
            resume_pos = 0

        if resume_item is not None:
            resume_pos = resume_pos if resume_pos > 10 else 0
            fade_in = resume_pos > 0
            await self.play_index(resume_item.item_id, resume_pos, fade_in)
        else:
            self.logger.warning(
                "resume queue requested for %s but queue is empty", self.queue_id
            )

    async def snapshot_create(self) -> None:
        """Create snapshot of current Queue state."""
        self.logger.debug("Creating snapshot...")
        self._snapshot = QueueSnapShot(
            powered=self.player.powered,
            state=self.player.state,
            items=self._items,
            index=self._current_index,
            position=self._current_item_elapsed_time,
            settings=self._settings.to_dict(),
            volume_level=self.player.volume_level,
            player_url=self.player.current_url,
        )

    async def snapshot_restore(self) -> None:
        """Restore snapshot of Queue state."""
        assert self._snapshot, "Create snapshot before restoring it."
        try:
            # clear queue first
            await self.clear()
            # restore volume if needed
            if self._snapshot.volume_level != self.player.volume_level:
                await self.player.volume_set(self._snapshot.volume_level)
            # restore queue
            self._settings.from_dict(self._snapshot.settings)
            await self.update_items(self._snapshot.items)
            self._current_index = self._snapshot.index
            self._current_item_elapsed_time = self._snapshot.position
            self._last_player_state = (
                self._snapshot.state,
                self._snapshot.player_url,
            )
            if self._snapshot.state in (PlayerState.PLAYING, PlayerState.PAUSED):
                await self.resume()
            if self._snapshot.state == PlayerState.PAUSED:
                await self.pause()
            if not self._snapshot.powered:
                await self.player.power(False)
            # reset snapshot once restored
            self.logger.debug("Restored snapshot...")
        except Exception as err:  # pylint: disable=broad-except
            self.logger.exception("Error while restoring snapshot", exc_info=err)
        finally:
            self._snapshot = None

    async def play_index(
        self,
        index: Union[int, str],
        seek_position: int = 0,
        fade_in: bool = False,
        passive: bool = False,
    ) -> None:
        """Play item at index (or item_id) X in queue."""
        if self.announcement_in_progress:
            self.logger.warning("Ignore queue command: An announcement is in progress")
            return
        if stream := self.stream:
            # make sure that the previous stream is not auto restarted (race condition)
            stream.signal_next = None
        if not isinstance(index, int):
            index = self.index_by_id(index)
        if index is None:
            raise FileNotFoundError(f"Unknown index/id: {index}")
        if not len(self.items) > index:
            return
        self._current_index = index
        # start the queue stream
        stream = await self.queue_stream_start(
            start_index=index,
            seek_position=int(seek_position),
            fade_in=fade_in,
        )
        # execute the play command on the player(s)
        if not passive:
            await self.player.play_url(stream.url)

    async def move_item(self, queue_item_id: str, pos_shift: int = 1) -> None:
        """
        Move queue item x up/down the queue.

        param pos_shift: move item x positions down if positive value
                         move item x positions up if negative value
                         move item to top of queue as next item if 0
        """
        items = self._items.copy()
        item_index = self.index_by_id(queue_item_id)
        if pos_shift == 0 and self.player.state == PlayerState.PLAYING:
            new_index = (self._current_index or 0) + 1
        elif pos_shift == 0:
            new_index = self._current_index or 0
        else:
            new_index = item_index + pos_shift
        if (new_index < (self._current_index or 0)) or (new_index > len(self.items)):
            return
        # move the item in the list
        items.insert(new_index, items.pop(item_index))
        await self.update_items(items)

    async def delete_item(self, queue_item_id: str) -> None:
        """Delete item (by id or index) from the queue."""
        item_index = self.index_by_id(queue_item_id)
        if self.stream and item_index <= self.index_in_buffer:
            # ignore request if track already loaded in the buffer
            # the frontend should guard so this is just in case
            self.logger.warning("delete requested for item already loaded in buffer")
            return
        self._items.pop(item_index)
        self.signal_update(True)

    async def load(self, queue_items: List[QueueItem], passive: bool = False) -> None:
        """Load (overwrite) queue with new items."""
        for index, item in enumerate(queue_items):
            item.sort_index = index
        if self.settings.shuffle_enabled and len(queue_items) > 5:
            queue_items = random.sample(queue_items, len(queue_items))
        self._items = [x for x in queue_items if x is not None]  # filter None items
        await self.play_index(0, passive=passive)
        self.signal_update(True)

    async def insert(
        self, queue_items: List[QueueItem], offset: int = 0, passive: bool = False
    ) -> None:
        """
        Insert new items at offset x from current position.

        Keeps remaining items in queue.
        if offset 0, will start playing newly added item(s)
            :param queue_items: a list of QueueItem
            :param offset: offset from current queue position
        """
        if offset == 0:
            cur_index = self._current_index
        else:
            cur_index = self.index_in_buffer or self._current_index
        if not self.items or cur_index is None:
            return await self.load(queue_items, passive)
        insert_at_index = cur_index + offset
        for index, item in enumerate(queue_items):
            item.sort_index = insert_at_index + index
        if self.settings.shuffle_enabled and len(queue_items) > 5:
            queue_items = random.sample(queue_items, len(queue_items))
        if offset == 0:
            # replace current item with new
            self._items = (
                self._items[:insert_at_index]
                + queue_items
                + self._items[insert_at_index + 1 :]
            )
        else:
            self._items = (
                self._items[:insert_at_index]
                + queue_items
                + self._items[insert_at_index:]
            )
        if offset in (0, cur_index):
            await self.play_index(insert_at_index, passive=passive)

        self.signal_update(True)

    async def append(self, queue_items: List[QueueItem]) -> None:
        """Append new items at the end of the queue."""
        for index, item in enumerate(queue_items):
            item.sort_index = len(self.items) + index
        if self.settings.shuffle_enabled:
            # if shuffle is enabled we shuffle the remaining tracks and the new ones
            cur_index = self.index_in_buffer or self._current_index
            if cur_index is None:
                played_items = []
                next_items = self.items + queue_items
                cur_items = []
            else:
                played_items = self.items[:cur_index] if cur_index is not None else []
                next_items = self.items[cur_index + 1 :] + queue_items
                if cur_item := self.get_item(cur_index):
                    cur_items = [cur_item]
                else:
                    cur_items = []
            # do the shuffle
            next_items = random.sample(next_items, len(next_items))
            queue_items = played_items + cur_items + next_items
        else:
            queue_items = self._items + queue_items
        await self.update_items(queue_items)

    async def clear(self) -> None:
        """Clear all items in the queue."""
        if self.player.state not in (PlayerState.IDLE, PlayerState.OFF):
            await self.stop()
        await self.update_items([])

    def on_player_update(self) -> None:
        """Call when player updates."""
        prev_state = self._last_player_state
        new_state = (self.player.state, self.player.current_url)

        # handle PlayerState changed
        if new_state[0] != prev_state[0]:

            # store previous state
            if self.announcement_in_progress:
                # while announcement in progress dont update the last url
                # to allow us to resume from 3rd party sources
                # https://github.com/music-assistant/hass-music-assistant/issues/697
                self._last_player_state = (new_state[0], prev_state[1])
            else:
                self._last_player_state = new_state

            # the queue stream was aborted on purpose and needs to restart
            if (
                prev_state[0] == PlayerState.PLAYING
                and new_state[0] == PlayerState.IDLE
                and self.stream
                and self.stream.signal_next is not None
            ):
                # the queue stream was aborted on purpose (e.g. because of sample rate mismatch)
                # we need to restart the stream with the next index
                self._current_item_elapsed_time = 0
                self.mass.create_task(self.play_index(self.stream.signal_next))
                return

            # queue exhausted or player turned off/stopped
            if self.stream and (
                new_state[0] in (PlayerState.IDLE, PlayerState.OFF)
                or not self.player.available
            ):
                self.stream.signal_next = None
                # handle last track of the queue, set the index to index that is out of range
                if self._current_index >= (len(self._items) - 1):
                    self._current_index += 1

        # always signal update if the PlayerState changed
        if new_state != prev_state:
            self.signal_update()

        # update queue details if we're the active queue for the attached player
        if self.player.active_queue != self or not self.active:
            return

        new_index = self._current_index
        track_time = self._current_item_elapsed_time
        new_item_loaded = False
        if self.player.state == PlayerState.PLAYING and self.player.elapsed_time > 0:
            new_index, track_time = self.__get_queue_stream_index()
        # process new index
        if self._current_index != new_index:
            # queue track updated
            self._current_index = new_index
        # check if a new track is loaded, wait for the streamdetails
        if (
            self.current_item
            and self._prev_item != self.current_item
            and self.current_item.streamdetails
        ):
            # new active item in queue
            new_item_loaded = True
            self._prev_item = self.current_item
        # update vars and signal update on eventbus if needed
        prev_item_time = int(self._current_item_elapsed_time)
        self._current_item_elapsed_time = int(track_time)

        if new_item_loaded:
            self.signal_update()
        if abs(prev_item_time - self._current_item_elapsed_time) >= 1:
            self.mass.signal_event(
                MassEvent(
                    EventType.QUEUE_TIME_UPDATED,
                    object_id=self.queue_id,
                    data=int(self.elapsed_time),
                )
            )

    async def queue_stream_start(
        self,
        start_index: int,
        seek_position: int = 0,
        fade_in: bool = False,
    ) -> QueueStream:
        """Start the queue stream runner."""
        # start the queue stream background task
        stream = await self.mass.streams.start_queue_stream(
            queue=self,
            start_index=start_index,
            seek_position=seek_position,
            fade_in=fade_in,
            output_format=self._settings.stream_type,
        )
        self._stream_id = stream.stream_id
        self._current_item_elapsed_time = 0
        self._current_index = start_index
        return stream

    def get_next_index(self, cur_index: Optional[int], is_skip: bool = False) -> int:
        """Return the next index for the queue, accounting for repeat settings."""
        # handle repeat single track
        if self.settings.repeat_mode == RepeatMode.ONE and not is_skip:
            return cur_index
        # handle repeat all
        if (
            self.settings.repeat_mode == RepeatMode.ALL
            and self._items
            and cur_index == (len(self._items) - 1)
        ):
            return 0
        # simply return the next index. other logic is guarded to detect the index
        # being higher than the number of items to detect end of queue and/or handle repeat.
        if cur_index is None:
            return 0
        return cur_index + 1

    def signal_update(self, items_changed: bool = False) -> None:
        """Signal state changed of this queue."""
        if items_changed:
            self.mass.signal_event(
                MassEvent(
                    EventType.QUEUE_ITEMS_UPDATED, object_id=self.queue_id, data=self
                )
            )
            # save items
            self.mass.create_task(
                self.mass.cache.set(
                    f"queue.items.{self.queue_id}",
                    [x.to_dict() for x in self._items],
                )
            )

        # always send the base event
        self.mass.signal_event(
            MassEvent(EventType.QUEUE_UPDATED, object_id=self.queue_id, data=self)
        )
        # save state
        self.mass.create_task(
            self.mass.database.set_setting(
                f"queue.{self.queue_id}.current_index", self._current_index
            )
        )
        self.mass.create_task(
            self.mass.database.set_setting(
                f"queue.{self.queue_id}.current_item_elapsed_time",
                self._current_item_elapsed_time,
            )
        )

    def to_dict(self) -> Dict[str, Any]:
        """Export object to dict."""
        cur_item = self.current_item.to_dict() if self.current_item else None
        next_item = self.next_item.to_dict() if self.next_item else None
        return {
            "queue_id": self.queue_id,
            "player": self.player.player_id,
            "name": self.player.name,
            "active": self.active,
            "elapsed_time": int(self.elapsed_time),
            "state": self.player.state.value,
            "available": self.player.available,
            "current_index": self.current_index,
            "index_in_buffer": self.index_in_buffer,
            "current_item": cur_item,
            "next_item": next_item,
            "items": len(self._items),
            "settings": self.settings.to_dict(),
        }

    async def update_items(self, queue_items: List[QueueItem]) -> None:
        """Update the existing queue items, mostly caused by reordering."""
        self._items = queue_items
        self.signal_update(True)

    def __get_queue_stream_index(self) -> Tuple[int, int]:
        """Calculate current queue index and current track elapsed time."""
        # player is playing a constant stream so we need to do this the hard way
        queue_index = 0
        elapsed_time_queue = self.player.elapsed_time
        total_time = 0
        track_time = 0
        if self._items and self.stream and len(self._items) > self.stream.start_index:
            # start_index: holds the position from which the stream started
            queue_index = self.stream.start_index
            queue_track = None
            while len(self._items) > queue_index:
                # keep enumerating the queue tracks to find current track
                # starting from the start index
                queue_track = self._items[queue_index]
                if not queue_track.streamdetails:
                    track_time = elapsed_time_queue - total_time
                    break
                duration = (
                    queue_track.streamdetails.seconds_streamed or queue_track.duration
                )
                if duration is not None and elapsed_time_queue > (
                    duration + total_time
                ):
                    # total elapsed time is more than (streamed) track duration
                    # move index one up
                    total_time += duration
                    queue_index += 1
                else:
                    # no more seconds left to divide, this is our track
                    # account for any seeking by adding the skipped seconds
                    track_sec_skipped = queue_track.streamdetails.seconds_skipped
                    track_time = elapsed_time_queue + track_sec_skipped - total_time
                    break
        return queue_index, track_time

    async def _restore_items(self) -> None:
        """Try to load the saved state from cache."""
        if queue_cache := await self.mass.cache.get(f"queue.items.{self.queue_id}"):
            try:
                self._items = [QueueItem.from_dict(x) for x in queue_cache]
            except (KeyError, AttributeError, TypeError) as err:
                self.logger.warning(
                    "Unable to restore queue state for queue %s",
                    self.queue_id,
                    exc_info=err,
                )
            else:
                # restore state too
                db_key = f"queue.{self.queue_id}.current_index"
                if db_value := await self.mass.database.get_setting(db_key):
                    self._current_index = try_parse_int(db_value)
                db_key = f"queue.{self.queue_id}.current_item_elapsed_time"
                if db_value := await self.mass.database.get_setting(db_key):
                    self._current_item_elapsed_time = try_parse_int(db_value)

        await self.settings.restore()

    async def _wait_for_state(
        self,
        state: Union[None, PlayerState, Tuple[PlayerState]],
        queue_item_id: Optional[str] = None,
        timeout: int = 120,
    ) -> None:
        """Wait for player(queue) to reach a specific state."""
        if state is not None and not isinstance(state, tuple):
            state = (state,)

        count = 0
        while count < timeout * 10:

            if (state is None or self.player.state in state) and (
                queue_item_id is None
                or self.current_item
                and self.current_item.item_id == queue_item_id
            ):
                return

            count += 1
            await asyncio.sleep(0.1)

        raise TimeoutError(f"Timeout while waiting on state(s) {state}")<|MERGE_RESOLUTION|>--- conflicted
+++ resolved
@@ -8,21 +8,9 @@
 from dataclasses import dataclass
 from typing import TYPE_CHECKING, Any, Dict, List, Optional, Tuple, Union
 
-<<<<<<< HEAD
 from music_assistant.helpers.tags import parse_tags
 from music_assistant.helpers.util import try_parse_int
 from music_assistant.models.enums import EventType, MediaType, QueueOption, RepeatMode
-=======
-from music_assistant.helpers.util import try_parse_int
-from music_assistant.models.enums import (
-    ContentType,
-    EventType,
-    MediaType,
-    ProviderType,
-    QueueOption,
-    RepeatMode,
-)
->>>>>>> 3ffbebde
 from music_assistant.models.errors import MediaNotFoundError, MusicAssistantError
 from music_assistant.models.event import MassEvent
 from music_assistant.models.media_items import MediaItemType, media_from_dict
@@ -290,24 +278,6 @@
             )
             return
 
-<<<<<<< HEAD
-=======
-        def create_announcement(_url: str):
-            return QueueItem(
-                name="announcement",
-                duration=30,
-                streamdetails=StreamDetails(
-                    provider=ProviderType.URL,
-                    item_id=_url,
-                    content_type=ContentType.try_parse(_url),
-                    media_type=MediaType.ANNOUNCEMENT,
-                    loudness=0,
-                    gain_correct=4,
-                    direct=_url,
-                ),
-            )
-
->>>>>>> 3ffbebde
         try:
             # create snapshot
             await self.snapshot_create()
@@ -345,13 +315,9 @@
             await self.player.play_url(announce_stream_url)
 
             # wait for the player to finish playing
-<<<<<<< HEAD
             info = await parse_tags(url)
             wait_time += info.duration or 10
             await asyncio.sleep(wait_time)
-=======
-            await self._wait_for_state(PlayerState.PLAYING, silence_item.item_id)
->>>>>>> 3ffbebde
 
         except Exception as err:  # pylint: disable=broad-except
             self.logger.exception("Error while playing announcement", exc_info=err)
