--- conflicted
+++ resolved
@@ -100,13 +100,6 @@
             stdin=stdin if self._enable_stdin else None,
             stdout=stdout if self._enable_stdout else None,
             stderr=asyncio.subprocess.PIPE if self._enable_stderr else None,
-<<<<<<< HEAD
-=======
-            # setting the buffer limit somewhat high because we're working with large (PCM)
-            # audio chunks sent between (ffmpeg) processes. We'd rather consume a bit
-            # more memory than cpu cycles.
-            limit=1024000,
->>>>>>> b69fcc00
         )
         LOGGER.debug("Started %s with PID %s", self._name, self.proc.pid)
 
