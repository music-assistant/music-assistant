--- conflicted
+++ resolved
@@ -55,13 +55,9 @@
 CONF_ACTION_AUTH = "auth"
 CONF_ACTION_LIBRARY = "library"
 CONF_AUTH_TOKEN = "token"
-<<<<<<< HEAD
-CONF_SERVER_NAME = "server"
-CONF_LIBRARY_NAME = "library"
+CONF_LIBRARY_ID = "library_id"
+
 FAKE_ARTIST_PREFIX = "_fake://"
-=======
-CONF_LIBRARY_ID = "library_id"
->>>>>>> 474d62ed
 
 
 async def setup(
