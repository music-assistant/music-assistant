--- conflicted
+++ resolved
@@ -562,19 +562,11 @@
         """Parse tidal track object to generic layout."""
         version = track_obj.version if track_obj.version is not None else None
         track_id = str(track_obj.id)
-<<<<<<< HEAD
-        if extra_init_kwargs is not None and "position" in extra_init_kwargs:
-=======
         if extra_init_kwargs is None:
             extra_init_kwargs = {}
         if "position" in extra_init_kwargs:
->>>>>>> d6844a62
             track_class = PlaylistTrack
-        elif (
-            extra_init_kwargs is not None
-            and "disc_number" in extra_init_kwargs
-            and "track_number" in extra_init_kwargs
-        ):
+        elif "disc_number" in extra_init_kwargs and "track_number" in extra_init_kwargs:
             track_class = AlbumTrack
         else:
             track_class = Track
