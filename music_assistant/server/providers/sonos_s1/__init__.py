--- conflicted
+++ resolved
@@ -137,11 +137,7 @@
     @property
     def supported_features(self) -> tuple[ProviderFeature, ...]:
         """Return the features supported by this Provider."""
-<<<<<<< HEAD
-        return (ProviderFeature.SYNC_PLAYERS, ProviderFeature.SYNC_GROUP)
-=======
         return (ProviderFeature.SYNC_PLAYERS,)
->>>>>>> 89f982c8
 
     async def handle_async_init(self) -> None:
         """Handle async initialization of the provider."""
