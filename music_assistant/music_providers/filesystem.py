--- conflicted
+++ resolved
@@ -101,17 +101,12 @@
             MusicProviderFeature.LIBRARY_ALBUMS,
             MusicProviderFeature.LIBRARY_TRACKS,
             MusicProviderFeature.LIBRARY_PLAYLISTS,
-            MusicProviderFeature.LIBRARY_RADIOS,
             MusicProviderFeature.LIBRARY_ARTISTS_EDIT,
             MusicProviderFeature.LIBRARY_ALBUMS_EDIT,
             MusicProviderFeature.LIBRARY_PLAYLISTS_EDIT,
-            MusicProviderFeature.LIBRARY_RADIOS_EDIT,
             MusicProviderFeature.LIBRARY_TRACKS_EDIT,
             MusicProviderFeature.PLAYLIST_TRACKS_EDIT,
-<<<<<<< HEAD
             MusicProviderFeature.PLAYLIST_CREATE,
-=======
->>>>>>> 9d0b9bca
             MusicProviderFeature.BROWSE,
             MusicProviderFeature.SEARCH,
             MusicProviderFeature.ARTIST_ALBUMS,
