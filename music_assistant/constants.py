"""All constants for Music Assistant."""

import pathlib
from typing import Final

API_SCHEMA_VERSION: Final[int] = 23
MIN_SCHEMA_VERSION: Final[int] = 23
DB_SCHEMA_VERSION: Final[int] = 27

ROOT_LOGGER_NAME: Final[str] = "music_assistant"

UNKNOWN_ARTIST: Final[str] = "Unknown Artist"
VARIOUS_ARTISTS_NAME: Final[str] = "Various Artists"
VARIOUS_ARTISTS_ID_MBID: Final[str] = "89ad4ac3-39f7-470e-963a-56509c546377"


RESOURCES_DIR: Final[pathlib.Path] = (
    pathlib.Path(__file__).parent.resolve().joinpath("helpers/resources")
)

ANNOUNCE_ALERT_FILE: Final[str] = str(RESOURCES_DIR.joinpath("announce.mp3"))
SILENCE_FILE: Final[str] = str(RESOURCES_DIR.joinpath("silence.mp3"))

# if duration is None (e.g. radio stream):Final[str] = 48 hours
FALLBACK_DURATION: Final[int] = 172800

# config keys
CONF_SERVER_ID: Final[str] = "server_id"
CONF_IP_ADDRESS: Final[str] = "ip_address"
CONF_PORT: Final[str] = "port"
CONF_PROVIDERS: Final[str] = "providers"
CONF_PLAYERS: Final[str] = "players"
CONF_CORE: Final[str] = "core"
CONF_PATH: Final[str] = "path"
CONF_USERNAME: Final[str] = "username"
CONF_PASSWORD: Final[str] = "password"
CONF_VOLUME_NORMALIZATION: Final[str] = "volume_normalization"
CONF_VOLUME_NORMALIZATION_TARGET: Final[str] = "volume_normalization_target"
CONF_MAX_SAMPLE_RATE: Final[str] = "max_sample_rate"
CONF_EQ_BASS: Final[str] = "eq_bass"
CONF_EQ_MID: Final[str] = "eq_mid"
CONF_EQ_TREBLE: Final[str] = "eq_treble"
CONF_OUTPUT_CHANNELS: Final[str] = "output_channels"
CONF_FLOW_MODE: Final[str] = "flow_mode"
CONF_LOG_LEVEL: Final[str] = "log_level"
CONF_HIDE_GROUP_CHILDS: Final[str] = "hide_group_childs"
CONF_GROUPED_POWER_ON: Final[str] = "grouped_power_on"
CONF_CROSSFADE_DURATION: Final[str] = "crossfade_duration"
CONF_BIND_IP: Final[str] = "bind_ip"
CONF_BIND_PORT: Final[str] = "bind_port"
CONF_PUBLISH_IP: Final[str] = "publish_ip"
CONF_AUTO_PLAY: Final[str] = "auto_play"
<<<<<<< HEAD
CONF_GROUP_PLAYERS: Final[str] = "group_players"
=======
CONF_CROSSFADE: Final[str] = "crossfade"
>>>>>>> 8493feba

# config default values
DEFAULT_HOST: Final[str] = "0.0.0.0"
DEFAULT_PORT: Final[int] = 8095

# common db tables
DB_TABLE_TRACK_LOUDNESS: Final[str] = "track_loudness"
DB_TABLE_PLAYLOG: Final[str] = "playlog"
DB_TABLE_ARTISTS: Final[str] = "artists"
DB_TABLE_ALBUMS: Final[str] = "albums"
DB_TABLE_TRACKS: Final[str] = "tracks"
DB_TABLE_ALBUM_TRACKS: Final[str] = "albumtracks"
DB_TABLE_PLAYLISTS: Final[str] = "playlists"
DB_TABLE_RADIOS: Final[str] = "radios"
DB_TABLE_CACHE: Final[str] = "cache"
DB_TABLE_SETTINGS: Final[str] = "settings"
DB_TABLE_THUMBS: Final[str] = "thumbnails"
DB_TABLE_PROVIDER_MAPPINGS: Final[str] = "provider_mappings"

# all other
MASS_LOGO_ONLINE: Final[
    str
] = "https://github.com/home-assistant/brands/raw/master/custom_integrations/mass/icon%402x.png"
ENCRYPT_SUFFIX = "_encrypted_"
SECURE_STRING_SUBSTITUTE = "this_value_is_encrypted"
CONFIGURABLE_CORE_CONTROLLERS = (
    "streams",
    "webserver",
    "players",
    "metadata",
    "cache",
    "music",
    "player_queues",
)<|MERGE_RESOLUTION|>--- conflicted
+++ resolved
@@ -50,11 +50,8 @@
 CONF_BIND_PORT: Final[str] = "bind_port"
 CONF_PUBLISH_IP: Final[str] = "publish_ip"
 CONF_AUTO_PLAY: Final[str] = "auto_play"
-<<<<<<< HEAD
 CONF_GROUP_PLAYERS: Final[str] = "group_players"
-=======
 CONF_CROSSFADE: Final[str] = "crossfade"
->>>>>>> 8493feba
 
 # config default values
 DEFAULT_HOST: Final[str] = "0.0.0.0"
